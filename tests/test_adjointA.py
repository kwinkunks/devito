--- conflicted
+++ resolved
@@ -64,11 +64,7 @@
               "must be a tuple of either size 2 or 3.")
 
     # Define seismic data
-<<<<<<< HEAD
-    model = Model(origin, spacing, true_vp, nbpml=nbpml)
-=======
     model = Model(origin, spacing, dimensions, true_vp, nbpml=nbpml)
->>>>>>> c182580f
     data = IShot()
     src = IShot()
 
@@ -99,13 +95,8 @@
     # Adjoint test
     acoustic = Acoustic_cg(model, data, src, t_order=time_order,
                            s_order=space_order, nbpml=nbpml)
-<<<<<<< HEAD
-    rec, _, _, _, _ = acoustic.Forward(save=False, legacy=False)
-    srca, _, _, _, _ = acoustic.Adjoint(rec, legacy=False)
-=======
     rec, _, _, _, _ = acoustic.Forward(save=False)
     srca, _, _, _, _ = acoustic.Adjoint(rec)
->>>>>>> c182580f
     # Actual adjoint test
     term1 = np.dot(srca.reshape(-1), time_series)
     term2 = linalg.norm(rec) ** 2
