--- conflicted
+++ resolved
@@ -82,7 +82,7 @@
         u, rec = fw.apply()
         return rec.data, u
 
-<<<<<<< HEAD
+    def Adjoint(self, rec, cache_blocking=None):
     def Apply_A(self, u):
         A = AOperator(self.model, u, self.damp,
                       time_order=self.t_order, spc_order=self.s_order)
@@ -96,16 +96,12 @@
         return u
 
     def Adjoint(self, rec):
-=======
-    def Adjoint(self, rec, cache_blocking=None):
->>>>>>> 83e19d6a
         adj = AdjointOperator(self.model, self.damp, self.data, rec,
                               time_order=self.t_order, spc_order=self.s_order,
                               cache_blocking=cache_blocking)
         v = adj.apply()[0]
         return v.data
 
-<<<<<<< HEAD
     def Forward_dipole(self, qx, qy, qz=None, save=False):
         fw = ForwardOperatorD(self.model, self.damp, self.data, qx, qy, qz,
                               time_order=self.t_order, spc_order=self.s_order,
@@ -119,10 +115,7 @@
         v = adj.apply()[0]
         return v.data
 
-    def Gradient(self, rec, u):
-=======
     def Gradient(self, rec, u, cache_blocking=None):
->>>>>>> 83e19d6a
         grad_op = GradientOperator(self.model, self.damp, self.data, rec, u,
                                    time_order=self.t_order, spc_order=self.s_order,
                                    cache_blocking=cache_blocking)
