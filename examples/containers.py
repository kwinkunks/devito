# coding: utf-8
import numpy as np
from scipy import interpolate


class IGrid:
    def __init__(self, *args, **kwargs):
        self.nbpml = kwargs.get('nbpml', 40)

    """
    Class to setup a physical model

    :param origin: Origin of the model in m as a Tuple
    :param spacing:grid size in m as a Tuple
    :param vp: Velocity in km/s
    :param rho: Density in kg/cm^3 (rho=1 for water)
    :param epsilon: Thomsen epsilon parameter (0<epsilon<1)
    :param delta: Thomsen delta parameter (0<delta<1), delta<epsilon
    :param: theta: Tilt angle in radian
    :param phi : Asymuth angle in radian
    """
    def __init__(self, origin, spacing, vp, rho=None, epsilon=None,
                 delta=None, theta=None, phi=None):
        self.vp = vp
        self.rho = rho
        self.spacing = spacing
        self.dimensions = vp.shape

        if epsilon is not None:
            self.epsilon = 1 + 2 * epsilon
            self.scale = np.sqrt(1 + 2 * np.max(self.epsilon))
        else:
            self.scale = 1
            self.epsilon = None

        if delta is not None:
            self.delta = np.sqrt(1 + 2 * delta)
        else:
            self.delta = None

        self.phi = phi
        self.theta = theta
        self.rho = rho
        self.origin = origin

    def get_shape(self):
        """Tuple of (x, y) or (x, y, z)
        """
        return self.vp.shape

    def get_critical_dt(self):
        """ Return the computational time step value from the CFL condition"""
        # limit for infinite stencil of √(a1/a2) where a1 is the
        #  sum of absolute values of the time discretisation
        # and a2 is the sum of the absolute values of the space discretisation
        #
        # example, 2nd order in time and space in 2D
        # a1 = 1 + 2 + 1 = 4
        # a2 = 2*(1+2+1)  = 8
        # coeff = √(1/2) = 0.7
        # example, 2nd order in time and space in 3D
        # a1 = 1 + 2 + 1 = 4
        # a2 = 3*(1+2+1)  = 12
        # coeff = √(1/3) = 0.57

        # For a fixed time order this number goes down as the space order increases.
        #
        # The CFL condtion is then given by
        # dt <= coeff * h / (max(velocity))
        if len(self.vp.shape) == 3:
            coeff = 0.38
        else:
            coeff = 0.42
        return coeff * self.spacing[0] / (self.scale*np.max(self.vp))

    def get_spacing(self):
        """Return the grid size"""
        return self.spacing[0]

    def create_model(self, origin, spacing, vp, rho=None,
                     epsilon=None,
                     delta=None, theta=None, phi=None):
        self.vp = vp
        self.spacing = spacing
        self.dimensions = vp.shape
        if epsilon is not None:
            self.epsilon = 1 + 2 * epsilon
            self.scale = np.sqrt(1 + 2 * np.max(self.epsilon))
        else:
            self.scale = 1
            self.epsilon = None

        if delta is not None:
            self.delta = np.sqrt(1 + 2 * delta)
        else:
            self.delta = None

        if phi is not None:
            self.phi = phi
        else:
            self.phi = None

        if theta is not None:
            self.theta = theta
        else:
            self.theta = None

        if rho is not None:
            self.rho = rho
        else:
            self.rho = None

        self.origin = origin

    def set_vp(self, vp):
        self.vp = vp

    def set_origin(self, shift):
        """Set a new origin shifted by -shift in every direction
        :param shift : shift of the origin in number of grid points"""
        norig = len(self.origin)
        aux = []

        for i in range(0, norig):
            aux.append(self.origin[i] - shift * self.spacing[i])

        self.origin = aux

    def get_origin(self):
        """Return the origin position"""
        return self.origin

    def padm(self):
        """Padding function extending self.vp by `self.nbpml` in every direction
        for the absorbing boundary conditions"""
        return self.pad(1 / (self.vp * self.vp))

    def pad(self, m):
        """Padding function extending m by `self.nbpml` in every direction
        for the absorbing boundary conditions
        :param m : physical parameter to be extended"""
        pad_list = []
        for dim_index in range(len(self.vp.shape)):
            pad_list.append((self.nbpml, self.nbpml))
        return np.pad(m, pad_list, 'edge')

    def get_shape_comp(self):
        """Return the computational size of the model"""
        dim = self.dimensions
        if len(dim) == 3:
            return (dim[0] + 2 * self.nbpml, dim[1] + 2 * self.nbpml,
                    dim[2] + 2 * self.nbpml)
        else:
            return dim[0] + 2 * self.nbpml, dim[1] + 2 * self.nbpml


class ISource:
    """Source class, currently not implemented"""

    def __init__(self):
        raise NotImplementedError

    def get_source(self):
        """ List of size nt
        """
        raise NotImplementedError

    def get_corner(self):
        """ Tuple of (x, y) or (x, y, z)
        """
        return self._corner

    def get_weights(self):
        """ List of [w1, w2, w3, w4] or [w1, w2, w3, w4, w5, w6, w7, w8]
        """
        return self._weights


class IShot:
    """Class seting up the acquisition geometry"""
    def set_source(self, time_serie, dt, location):
        """Set the source signature"""
        self.source_sign = time_serie
        self.source_coords = location
        self.sample_interval = dt

    def set_receiver_pos(self, pos):
        """Set the receivers position"""
        """ Position of receivers as an
         (nrec, 3) array"""
        self.receiver_coords = pos

    def set_shape(self, nt, nrec):
        """Set the data array shape"""
<<<<<<< HEAD
        self.shape = (nrec, nt)
        """ Shape of the shot record
        (nt, nrec)"""
=======
>>>>>>> 7c6cf41b
        self.shape = (nt, nrec)

    def set_traces(self, traces):
        """ Add traces data  """
        self.traces = traces
<<<<<<< HEAD

    def set_time_axis(self, dt, tn):
        """ Define the shot record time axis
        with sampling interval and last time"""
        self.sample_interval = dt
        self.end_time = tn
=======
>>>>>>> 7c6cf41b

    def get_source(self, ti=None):
        """Return the source signature"""
        """ Depreciated"""
        if ti is None:
            return self.source_sign

        return self.source_sign[ti]

    def get_nrec(self):
        """Return the snumber of receivers"""
        """ List of ISource objects, of size ntraces
                """
        ntraces, nsamples = self.traces.shape

        return ntraces

    def reinterpolate(self, dt):
        raise NotImplementedError
    def reinterpolate(self, dt, order=3):
        """ Reinterpolate data onto a new time axis """
        if np.isclose(dt, self.sample_interval):
            return

        nsamples, ntraces = self.shape

        oldt = np.arange(0, self.end_time + self.sample_interval,
                         self.sample_interval)
        newt = np.arange(0, self.end_time + dt, dt)

        new_nsamples = len(newt)
        new_traces = np.zeros((new_nsamples, ntraces))

        if hasattr(self, 'traces'):
            for i in range(ntraces):
                tck = interpolate.splrep(oldt, self.traces[:, i], s=0, k=order)
                new_traces[:, i] = interpolate.splev(newt, tck)

        self.traces = new_traces
        self.sample_interval = dt
        self.nsamples = new_nsamples
        self.shape = new_traces.shape

    def reinterpolateD(self, datain, dtin, dtout, order=3):
        """ Reinterpolate an input array onto a new time axis"""
        if np.isclose(dtin, dtout):
            return datain

        nsamples, ntraces = datain.shape

        oldt = np.arange(0, self.end_time + dtin, dtin)
        newt = np.arange(0, self.end_time + dtout, dtout)

        new_nsamples = len(newt)
        new_traces = np.zeros((new_nsamples, ntraces))

        for i in range(ntraces):
            tck = interpolate.splrep(oldt, datain[:, i], s=0, k=order)
            new_traces[:, i] = interpolate.splev(newt, tck)

        return new_traces

    def __str__(self):
        return "Source: "+str(self.source_coords)+", Receiver:"+str(self.receiver_coords)<|MERGE_RESOLUTION|>--- conflicted
+++ resolved
@@ -4,9 +4,6 @@
 
 
 class IGrid:
-    def __init__(self, *args, **kwargs):
-        self.nbpml = kwargs.get('nbpml', 40)
-
     """
     Class to setup a physical model
 
@@ -77,43 +74,14 @@
         """Return the grid size"""
         return self.spacing[0]
 
-    def create_model(self, origin, spacing, vp, rho=None,
-                     epsilon=None,
-                     delta=None, theta=None, phi=None):
-        self.vp = vp
-        self.spacing = spacing
-        self.dimensions = vp.shape
-        if epsilon is not None:
-            self.epsilon = 1 + 2 * epsilon
-            self.scale = np.sqrt(1 + 2 * np.max(self.epsilon))
-        else:
-            self.scale = 1
-            self.epsilon = None
-
-        if delta is not None:
-            self.delta = np.sqrt(1 + 2 * delta)
-        else:
-            self.delta = None
-
-        if phi is not None:
-            self.phi = phi
-        else:
-            self.phi = None
-
-        if theta is not None:
-            self.theta = theta
-        else:
-            self.theta = None
-
-        if rho is not None:
-            self.rho = rho
-        else:
-            self.rho = None
-
-        self.origin = origin
-
     def set_vp(self, vp):
-        self.vp = vp
+        """Set a new velocity model
+        :param vp : new velocity in km/s"""
+        if vp.shape == self.dimensions:
+            self.vp = vp
+        else:
+            self.vp = vp
+            self.dimensions = vp.shape
 
     def set_origin(self, shift):
         """Set a new origin shifted by -shift in every direction
@@ -192,26 +160,20 @@
 
     def set_shape(self, nt, nrec):
         """Set the data array shape"""
-<<<<<<< HEAD
         self.shape = (nrec, nt)
         """ Shape of the shot record
         (nt, nrec)"""
-=======
->>>>>>> 7c6cf41b
         self.shape = (nt, nrec)
 
     def set_traces(self, traces):
         """ Add traces data  """
         self.traces = traces
-<<<<<<< HEAD
 
     def set_time_axis(self, dt, tn):
         """ Define the shot record time axis
         with sampling interval and last time"""
         self.sample_interval = dt
         self.end_time = tn
-=======
->>>>>>> 7c6cf41b
 
     def get_source(self, ti=None):
         """Return the source signature"""
