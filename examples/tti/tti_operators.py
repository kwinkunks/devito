from sympy import *

from devito.dimension import x, y, z
from devito.finite_difference import centered, first_derivative, left
from devito.interfaces import DenseData, TimeData
from devito.operator import Operator
from examples.source_type import SourceLike


class ForwardOperator(Operator):
    """
    Class to setup the forward modelling operator in an acoustic media

    :param model: IGrid() object containing the physical parameters
    :param src: None ot IShot() (not currently supported properly)
    :param damp: Dampening coeeficents for the ABCs
    :param data: IShot() object containing the acquisition geometry and field data
    :param: time_order: Time discretization order
    :param: spc_order: Space discretization order
    :param: trigonometry : COS/SIN functions choice. The default is to use C functions
    :param: u_ini : wavefield at the three first time step for non-zero initial condition
    `Bhaskara` uses a rational approximation.
    """
    def __init__(self, model, src, damp, data, time_order=2, spc_order=4, save=False,
                 trigonometry='normal', u_ini=None, **kwargs):
        nt, nrec = data.shape
        nt, nsrc = src.shape

        dt = model.get_critical_dt()
        # uses space_order/2 for the first derivatives to
        # have spc_order second derivatives for consistency
        # with the acoustic kernel
        u = TimeData(name="u", shape=model.get_shape_comp(),
                     time_dim=nt, time_order=time_order,
                     space_order=spc_order/2,
                     save=save, dtype=damp.dtype)
        v = TimeData(name="v", shape=model.get_shape_comp(),
                     time_dim=nt, time_order=time_order,
                     space_order=spc_order/2,
                     save=save, dtype=damp.dtype)

        u.pad_time = save
        v.pad_time = save

        if u_ini is not None:
            u.data[0:3, :] = u_ini[:]
            v.data[0:3, :] = u_ini[:]

        m = DenseData(name="m", shape=model.get_shape_comp(),
                      dtype=damp.dtype, space_order=spc_order)
        m.data[:] = model.padm()

        parm = [m, damp, u, v]

        source = SourceLike(name="src", npoint=nsrc, nt=nt, dt=dt, h=model.get_spacing(),
                            coordinates=src.receiver_coords, ndim=len(damp.shape),
                            dtype=damp.dtype, nbpml=model.nbpml)
        source.data[:] = src.traces[:]
        if model.epsilon is not None:
            epsilon = DenseData(name="epsilon", shape=model.get_shape_comp(),
                                dtype=damp.dtype, space_order=spc_order)
            epsilon.data[:] = model.pad(model.epsilon)
            parm += [epsilon]
        else:
            epsilon = 1

        if model.delta is not None:
            delta = DenseData(name="delta", shape=model.get_shape_comp(),
                              dtype=damp.dtype, space_order=spc_order)
            delta.data[:] = model.pad(model.delta)
            parm += [delta]
        else:
            delta = 1

        if model.theta is not None:
            theta = DenseData(name="theta", shape=model.get_shape_comp(),
                              dtype=damp.dtype, space_order=spc_order)
            theta.data[:] = model.pad(model.theta)
            parm += [theta]
        else:
            theta = 0

        if model.phi is not None:
            phi = DenseData(name="phi", shape=model.get_shape_comp(),
                            dtype=damp.dtype, space_order=spc_order)
            phi.data[:] = model.pad(model.phi)
            parm += [phi]
        else:
            phi = 0

<<<<<<< HEAD
        if model.rho is not None:
            rho = DenseData(name="rho", shape=model.get_shape_comp(),
                            dtype=damp.dtype, space_order=spc_order)
            rho.data[:] = model.pad(model.rho)
            parm += [rho]
        else:
            rho = 1

        u.pad_time = save
        v.pad_time = save
=======
>>>>>>> 5677bf17
        rec = SourceLike(name="rec", npoint=nrec, nt=nt, dt=dt,
                         h=model.get_spacing(),
                         coordinates=data.receiver_coords,
                         ndim=len(damp.shape),
                         dtype=damp.dtype,
                         nbpml=model.nbpml)
<<<<<<< HEAD
=======
        source = SourceLike(name="src", npoint=nsrc, nt=nt,
                            dt=dt, h=model.get_spacing(),
                            coordinates=src.receiver_coords,
                            ndim=len(damp.shape),
                            dtype=damp.dtype, nbpml=model.nbpml)
        source.data[:] = .5*src.traces[:]
        s, h = symbols('s h')
>>>>>>> 5677bf17

        def ssin(angle, approx):
            if angle == 0:
                return 0.0
            else:
                if approx == 'Bhaskara':
                    return (16.0 * angle * (3.1416 - abs(angle)) /
                            (49.3483 - 4.0 * abs(angle) * (3.1416 - abs(angle))))
                elif approx == 'Taylor':
                    return angle - (angle * angle * angle / 6.0 *
                                    (1.0 - angle * angle / 20.0))
                else:
                    return sin(angle)

        def ccos(angle, approx):
            if angle == 0:
                return 1.0
            else:
                if approx == 'Bhaskara':
                    return ssin(angle, 'Bhaskara')
                elif approx == 'Taylor':
                    return 1 - .5 * angle * angle * (1 - angle * angle / 12.0)
                else:
                    return cos(angle)

        ang0 = ccos(theta, trigonometry)
        ang1 = ssin(theta, trigonometry)
        spc_brd = spc_order/2

        # Derive stencil from symbolic equation
        if len(m.shape) == 3:
<<<<<<< HEAD
            ang2 = ccos(phi)
            ang3 = ssin(phi)
=======
            ang2 = ccos(phi, trigonometry)
            ang3 = ssin(phi, trigonometry)
>>>>>>> 5677bf17
            Gyp = (ang3 * u.dx - ang2 * u.dyr)
            Gyy = (-first_derivative(Gyp * ang3,
                                     dim=x, side=centered, order=spc_brd) -
                   first_derivative(Gyp * ang2,
                                    dim=y, side=left, order=spc_brd))
            Gyp2 = (ang3 * u.dxr - ang2 * u.dy)
            Gyy2 = (first_derivative(Gyp2 * ang3,
                                     dim=x, side=left, order=spc_brd) +
                    first_derivative(Gyp2 * ang2,
                                     dim=y, side=centered, order=spc_brd))

            Gxp = (ang0 * ang2 * u.dx + ang0 * ang3 * u.dyr - ang1 * u.dzr)
            Gzr = (ang1 * ang2 * v.dx + ang1 * ang3 * v.dyr + ang0 * v.dzr)
            Gxx = (-first_derivative(Gxp * ang0 * ang2,
                                     dim=x, side=centered, order=spc_brd) +
                   first_derivative(Gxp * ang0 * ang3,
                                    dim=y, side=left, order=spc_brd) -
                   first_derivative(Gxp * ang1,
                                    dim=z, side=left, order=spc_brd))
            Gzz = (-first_derivative(Gzr * ang1 * ang2,
                                     dim=x, side=centered, order=spc_brd) +
                   first_derivative(Gzr * ang1 * ang3,
                                    dim=y, side=left, order=spc_brd) +
                   first_derivative(Gzr * ang0,
                                    dim=z, side=left, order=spc_brd))
            Gxp2 = (ang0 * ang2 * u.dxr + ang0 * ang3 * u.dy - ang1 * u.dz)
            Gzr2 = (ang1 * ang2 * v.dxr + ang1 * ang3 * v.dy + ang0 * v.dz)
<<<<<<< HEAD
            Gxx2 = (first_derivative(Gxp2, ang0,
                                     ang2, dim=x, side=left, order=spc_brd) -
                    first_derivative(Gxp2, ang0,
                                     ang3, dim=y, side=centered, order=spc_brd) +
                    first_derivative(Gxp2, ang1, dim=z, side=centered, order=spc_brd))
            Gzz2 = (first_derivative(Gzr2, ang1,
                                     ang2, dim=x, side=left, order=spc_brd) -
                    first_derivative(Gzr2, ang1,
                                     ang3, dim=y, side=centered, order=spc_brd) -
                    first_derivative(Gzr2, ang0, dim=z, side=centered, order=spc_brd))
            Hp = -(.5 * Gxx + .5 * Gxx2 + .5 * Gyy + .5 * Gyy2)
            Hzr = -(.5 * Gzz + .5 * Gzz2)
=======
            Gxx2 = (first_derivative(Gxp2 * ang0 * ang2,
                                     dim=x, side=left, order=spc_brd) -
                    first_derivative(Gxp2 * ang0 * ang3,
                                     dim=y, side=centered, order=spc_brd) +
                    first_derivative(Gxp2 * ang1,
                                     dim=z, side=centered, order=spc_brd))
            Gzz2 = (first_derivative(Gzr2 * ang1 * ang2,
                                     dim=x, side=left, order=spc_brd) -
                    first_derivative(Gzr2 * ang1 * ang3,
                                     dim=y, side=centered, order=spc_brd) -
                    first_derivative(Gzr2 * ang0,
                                     dim=z, side=centered, order=spc_brd))
            Hp = -(.5*Gxx + .5*Gxx2 + .5*Gyy + .5*Gyy2)
            Hzr = -(.5*Gzz + .5 * Gzz2)

>>>>>>> 5677bf17
        else:
            Gx1p = (ang0 * u.dxr - ang1 * u.dy)
            Gz1r = (ang1 * v.dxr + ang0 * v.dy)
            Gxx1 = (first_derivative(Gx1p * ang0, dim=x,
                                     side=left, order=spc_brd) +
                    first_derivative(Gx1p * ang1, dim=y,
                                     side=centered, order=spc_brd))
            Gzz1 = (first_derivative(Gz1r * ang1, dim=x,
                                     side=left, order=spc_brd) -
                    first_derivative(Gz1r * ang0, dim=y,
                                     side=centered, order=spc_brd))
            Gx2p = (ang0 * u.dx - ang1 * u.dyr)
            Gz2r = (ang1 * v.dx + ang0 * v.dyr)
            Gxx2 = (-first_derivative(Gx2p * ang0, dim=x,
                                      side=centered, order=spc_brd) -
                    first_derivative(Gx2p * ang1, dim=y,
                                     side=left, order=spc_brd))
            Gzz2 = (-first_derivative(Gz2r * ang1, dim=x,
                                      side=centered, order=spc_brd) +
                    first_derivative(Gz2r * ang0, dim=y,
                                     side=left, order=spc_brd))
            Hp = -(.5 * Gxx1 + .5 * Gxx2)
            Hzr = -(.5 * Gzz1 + .5 * Gzz2)

        stencilp = 1.0 / (2.0 * m + s * damp) * \
            (4.0 * m * u + (s * damp - 2.0 * m) *
             u.backward + 2.0 * s**2 * (epsilon * Hp + delta * Hzr))
        stencilr = 1.0 / (2.0 * m + s * damp) * \
            (4.0 * m * v + (s * damp - 2.0 * m) *
             v.backward + 2.0 * s**2 * (delta * Hp + Hzr))

        # Add substitutions for spacing (temporal and spatial)
        subs = [{s: dt, h: model.get_spacing()}, {s: dt, h: model.get_spacing()}]
        first_stencil = Eq(u.forward, stencilp)
        second_stencil = Eq(v.forward, stencilr)
        stencils = [first_stencil, second_stencil]
        super(ForwardOperator, self).__init__(nt, m.shape,
                                              stencils=stencils,
                                              subs=subs,
                                              spc_border=spc_order,
                                              time_order=time_order,
                                              forward=True,
                                              dtype=m.dtype,
                                              input_params=parm,
                                              **kwargs)

        # Insert source and receiver terms post-hoc
        self.input_params += [source, source.coordinates, rec, rec.coordinates]
        self.output_params += [v, rec]
        self.propagator.time_loop_stencils_a = (source.add(m, u) + source.add(m, v) +
                                                rec.read2(u, v))
        self.propagator.add_devito_param(source)
        self.propagator.add_devito_param(source.coordinates)
        self.propagator.add_devito_param(rec)
        self.propagator.add_devito_param(rec.coordinates)


class AdjointOperator(Operator):
    def __init__(self, m, rec, damp, srca, time_order=4, spc_order=12):
        assert(m.shape == damp.shape)

        input_params = [m, rec, damp, srca]
        v = TimeData("v", m.shape, rec.nt, time_order=time_order,
                     save=True, dtype=m.dtype)
        output_params = [v]
        dim = len(m.shape)
        total_dim = self.total_dim(dim)
        space_dim = self.space_dim(dim)
        lhs = v.indexed[total_dim]
        stencil, subs = self._init_taylor(dim, time_order, spc_order)[1]
        stencil = self.smart_sympy_replace(dim, time_order, stencil,
                                           Function('p'), v, fw=False)
        main_stencil = Eq(lhs, stencil)
        stencil_args = [m.indexed[space_dim], rec.dt, rec.h,
                        damp.indexed[space_dim]]
        stencils = [main_stencil]
        substitutions = [dict(zip(subs, stencil_args))]

        super(AdjointOperator, self).__init__(rec.nt, m.shape,
                                              stencils=stencils,
                                              subs=substitutions,
                                              spc_border=spc_order/2,
                                              time_order=time_order,
                                              cse=False,
                                              forward=False, dtype=m.dtype,
                                              input_params=input_params,
                                              output_params=output_params)

        # Insert source and receiver terms post-hoc
        self.propagator.time_loop_stencils_a = rec.add(m, v) + srca.read(v)


class GradientOperator(Operator):
    def __init__(self, u, m, rec, damp, time_order=4, spc_order=12):
        assert(m.shape == damp.shape)

        input_params = [u, m, rec, damp]
        v = TimeData("v", m.shape, rec.nt, time_order=time_order,
                     save=False, dtype=m.dtype)
        grad = DenseData("grad", m.shape, dtype=m.dtype)
        output_params = [grad, v]
        dim = len(m.shape)
        total_dim = self.total_dim(dim)
        space_dim = self.space_dim(dim)
        lhs = v.indexed[total_dim]
        stencil, subs = self._init_taylor(dim, time_order, spc_order)[1]
        stencil = self.smart_sympy_replace(dim, time_order, stencil,
                                           Function('p'), v, fw=False)
        stencil_args = [m.indexed[space_dim], rec.dt, rec.h,
                        damp.indexed[space_dim]]
        main_stencil = Eq(lhs, lhs + stencil)
        gradient_update = Eq(grad.indexed[space_dim],
                             grad.indexed[space_dim] -
                             (v.indexed[total_dim] - 2 *
                              v.indexed[tuple((t + 1,) + space_dim)] +
                              v.indexed[tuple((t + 2,) + space_dim)]) *
                             u.indexed[total_dim])
        reset_v = Eq(v.indexed[tuple((t + 2,) + space_dim)], 0)
        stencils = [main_stencil, gradient_update, reset_v]
        substitutions = [dict(zip(subs, stencil_args)), {}, {}]

        super(GradientOperator, self).__init__(rec.nt, m.shape,
                                               stencils=stencils,
                                               subs=substitutions,
                                               spc_border=spc_order/2,
                                               time_order=time_order,
                                               forward=False, dtype=m.dtype,
                                               input_params=input_params,
                                               output_params=output_params)

        # Insert source and receiver terms post-hoc
        self.propagator.time_loop_stencils_b = rec.add(m, v)


class BornOperator(Operator):
    def __init__(self, dm, m, src, damp, rec, time_order=4, spc_order=12):
        assert(m.shape == damp.shape)

        input_params = [dm, m, src, damp, rec]
        u = TimeData("u", m.shape, src.nt, time_order=time_order,
                     save=False, dtype=m.dtype)
        U = TimeData("U", m.shape, src.nt, time_order=time_order,
                     save=False, dtype=m.dtype)
        output_params = [u, U]
        dim = len(m.shape)
        total_dim = self.total_dim(dim)
        space_dim = self.space_dim(dim)
        dt = src.dt
        h = src.h
        stencil, subs = self._init_taylor(dim, time_order, spc_order)[0]
        first_stencil = self.smart_sympy_replace(dim, time_order, stencil, Function('p'),
                                                 u, fw=True)
        second_stencil = self.smart_sympy_replace(dim, time_order, stencil, Function('p'),
                                                  U, fw=True)
        first_stencil_args = [m.indexed[space_dim], dt, h, damp.indexed[space_dim]]
        first_update = Eq(u.indexed[total_dim], u.indexed[total_dim]+first_stencil)
        src2 = (-(dt**-2)*(u.indexed[total_dim]-2*u.indexed[tuple((t - 1,) + space_dim)] +
                u.indexed[tuple((t - 2,) + space_dim)])*dm.indexed[space_dim])
        second_stencil_args = [m.indexed[space_dim], dt, h, damp.indexed[space_dim]]
        second_update = Eq(U.indexed[total_dim], second_stencil)
        insert_second_source = Eq(U.indexed[total_dim], U.indexed[total_dim] +
                                  (dt*dt)/m.indexed[space_dim]*src2)
        reset_u = Eq(u.indexed[tuple((t - 2,) + space_dim)], 0)
        stencils = [first_update, second_update, insert_second_source, reset_u]
        substitutions = [dict(zip(subs, first_stencil_args)),
                         dict(zip(subs, second_stencil_args)), {}, {}]

        super(BornOperator, self).__init__(src.nt, m.shape,
                                           stencils=stencils,
                                           subs=substitutions,
                                           spc_border=spc_order/2,
                                           time_order=time_order,
                                           forward=True,
                                           dtype=m.dtype,
                                           input_params=input_params,
                                           output_params=output_params)

        # Insert source and receiver terms post-hoc
        self.propagator.time_loop_stencils_b = src.add(m, u)
        self.propagator.time_loop_stencils_a = rec.read(U)<|MERGE_RESOLUTION|>--- conflicted
+++ resolved
@@ -52,10 +52,6 @@
 
         parm = [m, damp, u, v]
 
-        source = SourceLike(name="src", npoint=nsrc, nt=nt, dt=dt, h=model.get_spacing(),
-                            coordinates=src.receiver_coords, ndim=len(damp.shape),
-                            dtype=damp.dtype, nbpml=model.nbpml)
-        source.data[:] = src.traces[:]
         if model.epsilon is not None:
             epsilon = DenseData(name="epsilon", shape=model.get_shape_comp(),
                                 dtype=damp.dtype, space_order=spc_order)
@@ -88,7 +84,6 @@
         else:
             phi = 0
 
-<<<<<<< HEAD
         if model.rho is not None:
             rho = DenseData(name="rho", shape=model.get_shape_comp(),
                             dtype=damp.dtype, space_order=spc_order)
@@ -99,16 +94,12 @@
 
         u.pad_time = save
         v.pad_time = save
-=======
->>>>>>> 5677bf17
         rec = SourceLike(name="rec", npoint=nrec, nt=nt, dt=dt,
                          h=model.get_spacing(),
                          coordinates=data.receiver_coords,
                          ndim=len(damp.shape),
                          dtype=damp.dtype,
                          nbpml=model.nbpml)
-<<<<<<< HEAD
-=======
         source = SourceLike(name="src", npoint=nsrc, nt=nt,
                             dt=dt, h=model.get_spacing(),
                             coordinates=src.receiver_coords,
@@ -116,7 +107,6 @@
                             dtype=damp.dtype, nbpml=model.nbpml)
         source.data[:] = .5*src.traces[:]
         s, h = symbols('s h')
->>>>>>> 5677bf17
 
         def ssin(angle, approx):
             if angle == 0:
@@ -148,13 +138,8 @@
 
         # Derive stencil from symbolic equation
         if len(m.shape) == 3:
-<<<<<<< HEAD
-            ang2 = ccos(phi)
-            ang3 = ssin(phi)
-=======
             ang2 = ccos(phi, trigonometry)
             ang3 = ssin(phi, trigonometry)
->>>>>>> 5677bf17
             Gyp = (ang3 * u.dx - ang2 * u.dyr)
             Gyy = (-first_derivative(Gyp * ang3,
                                      dim=x, side=centered, order=spc_brd) -
@@ -182,20 +167,6 @@
                                     dim=z, side=left, order=spc_brd))
             Gxp2 = (ang0 * ang2 * u.dxr + ang0 * ang3 * u.dy - ang1 * u.dz)
             Gzr2 = (ang1 * ang2 * v.dxr + ang1 * ang3 * v.dy + ang0 * v.dz)
-<<<<<<< HEAD
-            Gxx2 = (first_derivative(Gxp2, ang0,
-                                     ang2, dim=x, side=left, order=spc_brd) -
-                    first_derivative(Gxp2, ang0,
-                                     ang3, dim=y, side=centered, order=spc_brd) +
-                    first_derivative(Gxp2, ang1, dim=z, side=centered, order=spc_brd))
-            Gzz2 = (first_derivative(Gzr2, ang1,
-                                     ang2, dim=x, side=left, order=spc_brd) -
-                    first_derivative(Gzr2, ang1,
-                                     ang3, dim=y, side=centered, order=spc_brd) -
-                    first_derivative(Gzr2, ang0, dim=z, side=centered, order=spc_brd))
-            Hp = -(.5 * Gxx + .5 * Gxx2 + .5 * Gyy + .5 * Gyy2)
-            Hzr = -(.5 * Gzz + .5 * Gzz2)
-=======
             Gxx2 = (first_derivative(Gxp2 * ang0 * ang2,
                                      dim=x, side=left, order=spc_brd) -
                     first_derivative(Gxp2 * ang0 * ang3,
@@ -211,7 +182,6 @@
             Hp = -(.5*Gxx + .5*Gxx2 + .5*Gyy + .5*Gyy2)
             Hzr = -(.5*Gzz + .5 * Gzz2)
 
->>>>>>> 5677bf17
         else:
             Gx1p = (ang0 * u.dxr - ang1 * u.dy)
             Gz1r = (ang1 * v.dxr + ang0 * v.dy)
